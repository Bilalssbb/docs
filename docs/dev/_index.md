--- conflicted
+++ resolved
@@ -2,12 +2,7 @@
 title: "Contao Developer Documentation"
 ---
 
-<<<<<<< HEAD
 # Contao Developer Documentation
-
-This is the Contao Developer Documentation, containing full [references](reference) and [documentation](documentation) for various components and a [cookbook](cookbook) for frequently used tasks.
-=======
-# Developer Documentation
 
 Welcome to the Contao manual for developers and the Contao ecosystem!
 This introduction is meant to give you an overall idea of how things work in Contao and its ecosystem, people with assigned
@@ -153,5 +148,4 @@
 
 
 [1]: https://github.com/contao
-[2]: https://github.com/contao/contao/blob/master/.github/CONTRIBUTING.md
->>>>>>> e4188d4c
+[2]: https://github.com/contao/contao/blob/master/.github/CONTRIBUTING.md